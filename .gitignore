--- conflicted
+++ resolved
@@ -1,11 +1,6 @@
 build/*
 *cmake
 *.DS_Store
-<<<<<<< HEAD
-*.swp
-*.vscode
-=======
 *.vscode/
 *.swp
-*.class
->>>>>>> 349a912f
+*.class