--- conflicted
+++ resolved
@@ -17,16 +17,12 @@
 #include <crypto/signature.hpp>
 #include <infra/config/iroha_config_with_json.hpp>
 #include <infra/config/peer_service_with_json.hpp>
-<<<<<<< HEAD
+#include <membership_service/peer_service.hpp>
 #include <service/executor.hpp>
-#include <membership_service/peer_service.hpp>
-=======
-#include <service/peer_service.hpp>
->>>>>>> 639ca924
 #include <thread_pool.hpp>
+#include <utils/explore.hpp>
 #include <utils/logger.hpp>
 #include <utils/timer.hpp>
-#include <utils/explore.hpp>
 
 #include <atomic>
 #include <cmath>
@@ -118,8 +114,7 @@
     // maxFaulty = Default to approx. 1/3 of the network.
     this->maxFaulty =
         config::IrohaConfigManager::getInstance().getMaxFaultyPeers(
-            this->numValidatingPeers / 3
-        );
+            this->numValidatingPeers / 3);
     this->proxyTailNdx = this->maxFaulty * 2 + 1;
 
     if (this->validatingPeers.empty()) {
@@ -135,19 +130,10 @@
     this->panicCount = 0;
 
     this->myPublicKey =
-<<<<<<< HEAD
         config::PeerServiceConfig::getInstance().getMyPublicKey();
-=======
-      config::PeerServiceConfig::getInstance()
-            .getMyPublicKeyWithDefault("Invalied");
-    this->myIp =
-      config::PeerServiceConfig::getInstance()
-            .getMyIpWithDefault("AA");
+    this->myIp = config::PeerServiceConfig::getInstance().getMyIp();
     this->myPrivateKey =
-      config::PeerServiceConfig::getInstance()
-            .getMyPrivateKeyWithDefault("AA");
->>>>>>> 639ca924
-
+        config::PeerServiceConfig::getInstance().getMyPrivateKey();
     this->isSumeragi =
         this->validatingPeers.at(0)->publicKey == this->myPublicKey;
     logger::info("sumeragi") << "update finished";
@@ -166,74 +152,60 @@
 
   connection::iroha::SumeragiImpl::Torii::receive(
       [](const std::string& from, flatbuffers::unique_ptr_t&& transaction) {
-          context->printProgress.print( 1, "receive transaction!");
-
-<<<<<<< HEAD
+        context->printProgress.print(1, "receive transaction!");
+
         auto eventUniqPtr = flatbuffer_service::toConsensusEvent(
             *flatbuffers::GetRoot<::iroha::Transaction>(transaction.get()));
 
         if (eventUniqPtr) {
+          context->printProgress.print(2, "make tx consensusEvent");
           flatbuffers::unique_ptr_t ptr;
           eventUniqPtr.move_value(std::move(ptr));
-          auto&& task = [e = std::move(ptr)]() mutable {
-            processTransaction(std::move(e));
-          };
-          pool.process(std::move(task));
-        } else {
-          logger::error("sumeragi") << eventUniqPtr.error();
-        }
-        // ToDo I think std::unique_ptr<const T> is not popular. Is it?
-        // return std::unique_ptr<ConsensusEvent>(const_cast<ConsensusEvent*>(
-        //                                               flatbuffers::GetRoot<ConsensusEvent>(fbb.GetBufferPointer())));
-=======
-          flatbuffers::unique_ptr_t eventUniqPtr =
-            flatbuffer_service::toConsensusEvent(
-                *flatbuffers::GetRoot<::iroha::Transaction>(transaction.get()));
-
-          context->printProgress.print( 2, "make tx consensusEvent");
-
           // send processTransaction(event) as a task to processing pool
           // this returns std::future<void> object
           // (std::future).get() method locks processing until result of
           // processTransaction will be available but processTransaction returns
           // void, so we don't have to call it and wait
-          auto&& task = [e = std::move(eventUniqPtr)]() mutable {
-              processTransaction(std::move(e));
+          auto&& task = [e = std::move(ptr)]() mutable {
+            processTransaction(std::move(e));
           };
-          context->printProgress.print( 3, "send event to processTransaction");
+          context->printProgress.print(3, "send event to processTransaction");
           pool.process(std::move(task));
+        } else {
+          logger::error("sumeragi") << eventUniqPtr.error();
+        }
       });
 
   connection::iroha::SumeragiImpl::Verify::receive([](
       const std::string& from, flatbuffers::unique_ptr_t&& eventUniqPtr) {
-      context->printProgress.print( 16, "receive transaction form other sumeragi");
-      auto eventPtr =
-          flatbuffers::GetRoot<::iroha::ConsensusEvent>(eventUniqPtr.get());
-
-      if (eventPtr->code() == iroha::Code_COMMIT) {
-        context->printProgress.print( 20, "receive commited event");
-        if (txCache.find(detail::hash(*eventPtr->transactions()->Get(0))) ==
-            txCache.end()) {
-          // ToDo executor
-          txCache[detail::hash(*eventPtr->transactions()->Get(0))] = "commited";
-        }
-      } else {
->>>>>>> 639ca924
-        // send processTransaction(event) as a task to processing pool
-        // this returns std::future<void> object
-        // (std::future).get() method locks processing until result of
-        // processTransaction will be available but processTransaction returns
-        // void, so we don't have to call it and wait
-        // std::function<void()>&& task =
-        //    std::bind(processTransaction, std::move(event));
-        // pool.process(std::move(task));
-
-        // Copy ConsensusEvent
-        auto&& task = [e = std::move(eventUniqPtr)]() mutable {
-          processTransaction(std::move(e));
-        };
-        pool.process(std::move(task));
+    context->printProgress.print(16, "receive transaction form other sumeragi");
+
+    auto eventPtr =
+        flatbuffers::GetRoot<::iroha::ConsensusEvent>(eventUniqPtr.get());
+
+    if (eventPtr->code() == iroha::Code_COMMIT) {
+      context->printProgress.print(20, "receive commited event");
+      if (txCache.find(detail::hash(*eventPtr->transactions()->Get(0))) ==
+          txCache.end()) {
+        // ToDo executor
+        txCache[detail::hash(*eventPtr->transactions()->Get(0))] = "commited";
       }
+    } else {
+      // send processTransaction(event) as a task to processing pool
+      // this returns std::future<void> object
+      // (std::future).get() method locks processing until result of
+      // processTransaction will be available but processTransaction returns
+      // void, so we don't have to call it and wait
+      // std::function<void()>&& task =
+      //    std::bind(processTransaction, std::move(event));
+      // pool.process(std::move(task));
+
+      // Copy ConsensusEvent
+      auto&& task = [e = std::move(eventUniqPtr)]() mutable {
+        processTransaction(std::move(e));
+      };
+      pool.process(std::move(task));
+    }
   });
 
   logger::info("sumeragi") << "initialize numValidatingPeers :"
@@ -261,148 +233,98 @@
 }
 
 void processTransaction(flatbuffers::unique_ptr_t&& eventUniqPtr) {
-  context->printProgress.print( 4, "start processTransaction");
-
-  context->printProgress.print( 5, "convert eventUniqPtr to eventPtr");
+  context->printProgress.print(4, "start processTransaction");
+
+  context->printProgress.print(5, "convert eventUniqPtr to eventPtr");
   auto eventPtr =
       flatbuffers::GetRoot<::iroha::ConsensusEvent>(eventUniqPtr.get());
 
-  context->printProgress.print( 6, "generate hash");
+  context->printProgress.print(6, "generate hash");
   const auto hash = detail::hash(*eventPtr->transactions()->Get(0));
-
-<<<<<<< HEAD
-  logger::info("sumeragi") << "tx[0] hash raw";
-  for (auto e : *eventPtr->transactions()->Get(0)->hash()) {
-    std::cout << (char)e;
-  }
-  std::cout << std::endl;
-
-  logger::info("sumeragi") << "hash:"
-                           << detail::hash(*eventPtr->transactions()->Get(0));
-
-  logger::info("sumeragi") << "pub: "
-                           << config::PeerServiceConfig::getInstance()
-                                  .getMyPublicKey();
-  logger::info("sumeragi") << "priv:"
-                           << config::PeerServiceConfig::getInstance()
-                                  .getMyPrivateKey();
-  logger::info("sumeragi")
-      << "sig: "
-      << signature::sign(
-             // ToDo We should add it.
-             detail::hash(*eventPtr->transactions()->Get(0)),
-             config::PeerServiceConfig::getInstance().getMyPublicKey(),
-             config::PeerServiceConfig::getInstance()
-                 .getMyPrivateKey());
-
-  logger::info("sumeragi") << "Add basically own signature";
-  if (eventPtr->peerSignatures() != nullptr) {
-    logger::info("sumeragi")
-        << "Length: " << eventPtr->peerSignatures()->size();
-  }
-  // This is a new event, so we should verify, sign, and broadcast it
+  context->printProgress.print(7, "sign hash using my key-pair");
+  const auto signature =
+      signature::sign(hash, context->myPublicKey, context->myPrivateKey);
+  explore::sumeragi::printInfo("hash:" + hash + " signature:" + signature);
+
+  context->printProgress.print(8, "Add own signature");
   auto newEventUniqPtr = flatbuffer_service::addSignature(
-      *eventPtr,
-      config::PeerServiceConfig::getInstance().getMyPublicKey(),
-      "");
-=======
-  context->printProgress.print( 7, "sign hash using my key-pair");
-  const auto signature = signature::sign(
-    hash,
-    context->myPublicKey,
-    context->myPrivateKey
-  );
-  explore::sumeragi::printInfo("hash:" + hash + " signature:" + signature);
-
-  context->printProgress.print( 8, "Add own signature");
-  auto newEventUniqPtr = flatbuffer_service::addSignature(
-      *eventPtr,
-      context->myPublicKey,
-      signature
-  );
->>>>>>> 639ca924
-
-  context->printProgress.print( 9, "convert newEventUniqPtr to eventPtr");
+      *eventPtr, context->myPublicKey, signature);
+
+  context->printProgress.print(9, "convert newEventUniqPtr to eventPtr");
   eventPtr =
       flatbuffers::GetRoot<::iroha::ConsensusEvent>(newEventUniqPtr.get());
 
-  context->printProgress.print( 10, "if statement");
+  context->printProgress.print(10, "if statement");
   if (detail::eventSignatureIsEmpty(*eventPtr) && context->isSumeragi) {
-
-    context->printProgress.print( 11, "event doesn't have signature and I'm Sumeragi");
+    context->printProgress.print(
+        11, "event doesn't have signature and I'm Sumeragi");
 
     // Determine the order for processing this event
     // event.set_order(getNextOrder());//TODO getNexOrder is always return 0l;
     // logger::info("sumeragi") << "new  order:" << event.order();
   } else if (!detail::eventSignatureIsEmpty(*eventPtr)) {
-
-    context->printProgress.print( 11, "event has signature");
-    explore::sumeragi::printInfo("Signature number is " + std::to_string(eventPtr->peerSignatures()->size()));
-
-
-    context->printProgress.print( 12, "if statement");
+    context->printProgress.print(11, "event has signature");
+    explore::sumeragi::printInfo(
+        "Signature number is " +
+        std::to_string(eventPtr->peerSignatures()->size()));
+
+    context->printProgress.print(12, "if statement");
     // Check if we have at least 2f+1 signatures needed for Byzantine fault
     // tolerance ToDo re write
     if (eventPtr->peerSignatures()->size() >= context->maxFaulty * 2 + 1) {
       explore::sumeragi::printInfo("Signature exists and sig > 2*f + 1");
 
-      explore::sumeragi::printJudge(
-          eventPtr->peerSignatures()->size(), context->numValidatingPeers,
-          context->maxFaulty * 2 + 1);
+      explore::sumeragi::printJudge(eventPtr->peerSignatures()->size(),
+                                    context->numValidatingPeers,
+                                    context->maxFaulty * 2 + 1);
       explore::sumeragi::printAgree();
 
-      context->printProgress.print( 17, "commit");
+      context->printProgress.print(17, "commit");
       context->commitedCount++;
 
-      explore::sumeragi::printInfo("commit count:" + std::to_string(context->commitedCount));
-
-      context->printProgress.print( 18, "make event commit");
+      explore::sumeragi::printInfo("commit count:" +
+                                   std::to_string(context->commitedCount));
+
+      context->printProgress.print(18, "make event commit");
       auto commitedEventUniqPtr = flatbuffer_service::makeCommit(*eventPtr);
 
-      context->printProgress.print( 19, "convert commitedEventUniqPtr to eventPtr");
+      context->printProgress.print(19,
+                                   "convert commitedEventUniqPtr to eventPtr");
       eventPtr = flatbuffers::GetRoot<::iroha::ConsensusEvent>(
           commitedEventUniqPtr.get());
 
-      context->printProgress.print( 20, "SendAll");
+      context->printProgress.print(20, "SendAll");
       connection::iroha::SumeragiImpl::Verify::sendAll(*eventPtr);
 
     } else {
       explore::sumeragi::printInfo("Signature exists and sig not enough");
-      context->printProgress.print( 13, "make eventPtr event");
+      context->printProgress.print(13, "make eventPtr event");
       const auto& event = *eventPtr;
 
-<<<<<<< HEAD
-      logger::info("sumeragi")
-          << "tail public key is "
-          << context->validatingPeers.at(context->proxyTailNdx)->publicKey;
-      logger::info("sumeragi") << "tail is " << context->proxyTailNdx;
-      logger::info("sumeragi")
-          << "my public key is "
-          << config::PeerServiceConfig::getInstance().getMyPublicKey();
-
+      explore::sumeragi::printInfo(
+          "tail public key is " +
+          context->validatingPeers.at(context->proxyTailNdx)->publicKey);
+
+      context->printProgress.print(14, "If statements [ Am I tail or not?");
       if (context->validatingPeers.at(context->proxyTailNdx)->publicKey ==
-          config::PeerServiceConfig::getInstance().getMyPublicKey()) {
-        logger::info("sumeragi")
-            << "I will send event to "
-            << context->validatingPeers.at(context->proxyTailNdx)->ip;
-=======
-      explore::sumeragi::printInfo("tail public key is " + context->validatingPeers.at(context->proxyTailNdx)->publicKey);
-
-      context->printProgress.print( 14, "If statements [ Am I tail or not?");
-      if (context->validatingPeers.at(context->proxyTailNdx)->publicKey == context->myPublicKey
-      ) {
-        explore::sumeragi::printInfo("currently signature number:" + std::to_string(event.peerSignatures()->size()));
-        context->printProgress.print( 15, "send to " + context->validatingPeers.at(context->proxyTailNdx)->ip);
->>>>>>> 639ca924
+          context->myPublicKey) {
+        explore::sumeragi::printInfo(
+            "currently signature number:" +
+            std::to_string(event.peerSignatures()->size()));
+        context->printProgress.print(
+            15,
+            "send to " +
+                context->validatingPeers.at(context->proxyTailNdx)->ip);
 
         connection::iroha::SumeragiImpl::Verify::send(
             context->validatingPeers.at(context->proxyTailNdx)->ip,
-            event
-        );  // Think In Process
+            event);  // Think In Process
       } else {
-        explore::sumeragi::printInfo("currently signature number:" + std::to_string(event.peerSignatures()->size()));
-
-        context->printProgress.print( 15, "send all");
+        explore::sumeragi::printInfo(
+            "currently signature number:" +
+            std::to_string(event.peerSignatures()->size()));
+
+        context->printProgress.print(15, "send all");
         connection::iroha::SumeragiImpl::Verify::sendAll(event);
         //
       }
