--- conflicted
+++ resolved
@@ -53,11 +53,7 @@
     using ConsensusEvent = consensus_event::ConsensusEvent;
 
     struct Context {
-<<<<<<< HEAD
-        bool isSumeragi; // am I the leader or not?
-=======
         bool isSumeragi; // am I the leader or am I not?
->>>>>>> 158c1558
         unsigned long maxFaulty;  // f
         unsigned long proxyTailNdx;
         int panicCount;
@@ -92,17 +88,10 @@
         if (context->proxyTailNdx >= context->validatingPeers.size()) {
             context->proxyTailNdx = context->validatingPeers.size()-1;
         }
-<<<<<<< HEAD
 
         context->panicCount = 0;
         context->myPublicKey = myPublicKey;
 
-=======
-
-        context->panicCount = 0;
-        context->myPublicKey = myPublicKey;
-
->>>>>>> 158c1558
         //TODO: move the peer service and ordering code to another place
         determineConsensusOrder(); // side effect is to modify validatingPeers
         logger::info("sumeragi", "initialize.....  complete!");
@@ -113,10 +102,34 @@
     }
 
 
-    void processTransaction(std::unique_ptr<ConsensusEvent> event) {
-        if (!transaction_validator::isValid<abstract_transaction::AbstractTransaction>(*event->tx)) {
-            return; //TODO-futurework: give bad trust rating to nodes that sent an invalid event
-        }
+    if (event->signatures.empty() && context->isSumeragi) {
+        // Determine the order for processing this event
+        event->order = getNextOrder();
+    } else if (!event->signatures.empty()) {
+        // Check if we have at least 2f+1 signatures needed for Byzantine fault tolerance
+        if (event->signatures.size() >= context->maxFaulty*2 + 1) {
+            // Check Merkle roots to see if match for new state
+            //TODO: std::vector<std::string>>const merkleSignatures = event.merkleRootSignatures;
+            //Try applying transaction locally and compute the merkle root
+            merkle_transaction_repository::MerkleNode newRoot = merkle_transaction_repository::calculateNewRoot(event);
+
+            // See if the merkle root matches or not
+            if (newRoot.hash != event->merkleRootHash) {
+                panic(event);
+                return;
+            }
+
+            // Commit locally
+            merkle_transaction_repository::commit(event); //TODO: add error handling in case not saved
+        } else {
+            // This is a new event, so we should verify, sign, and broadcast it
+            event->addSignature(signature::sign(event->getHash(), peer::getMyPublicKey(), peer::getPrivateKey()));
+            if (context->validatingPeers.at(context->proxyTailNdx)->getPublicKey() == peer::getMyPublicKey()) {
+                connection::send(context->validatingPeers.at(context->proxyTailNdx)->getIP(), event->getHash()); // Think In Process
+            } else {
+                connection::sendAll(event->getHash()); // TODO: Think In Process
+            }
+
         if (event->signatures.empty() && context->isSumeragi) {
             // Determine the order for processing this event
             event->order = getNextOrder();
@@ -131,26 +144,6 @@
                 // Commit locally
                 //merkle_transaction_repository::commit(event->getHash(), std::move(event->tx)); //TODO: add error handling in case not saved
             } else {
-<<<<<<< HEAD
-=======
-                connection::sendAll(event->getHash()); // TODO: Think In Process
-            }
-
-        if (event->signatures.empty() && context->isSumeragi) {
-            // Determine the order for processing this event
-            event->order = getNextOrder();
-        } else if (!event->signatures.empty()) {
-            // Check if we have at least 2f+1 signatures needed for Byzantine fault tolerance
-            if (event->signatures.size() >= context->maxFaulty*2 + 1) {
-                // Check Merkle roots to see if match for new state
-                //TODO: std::vector<std::string>>const merkleSignatures = event.merkleRootSignatures;
-                //TODO: try applying transaction locally and compute the merkle root
-                //TODO: see if the merkle root matches or not
-
-                // Commit locally
-                //merkle_transaction_repository::commit(event->getHash(), std::move(event->tx)); //TODO: add error handling in case not saved
-            } else {
->>>>>>> 158c1558
                 // This is a new event, so we should verify, sign, and broadcast it
                 event->addSignature(signature::sign(event->getHash(), peer::getMyPublicKey(), peer::getPrivateKey()));
                 if (context->validatingPeers.at(context->proxyTailNdx)->getPublicKey() == peer::getMyPublicKey()) {
@@ -228,7 +221,6 @@
 
         context->isSumeragi = context->validatingPeers.at(0)->getPublicKey() == context->myPublicKey;
     }
-<<<<<<< HEAD
 
     void loop() {
         logger::info("sumeragi", "start main loop");
@@ -260,55 +252,6 @@
                     processTransaction(std::move(event));
                 }
             }
-
-
-            // warning: processedCache should be ordered by order (ascending)
-//        for (auto&& event : context->processedCache) {
-//
-//            // Check if we have at least 2f+1 signatures
-//            if (event->signatures.size() >= context->maxFaulty*2 + 1) {
-//                // Check Merkle roots to see if match for new state
-//                //TODO: std::vector<std::string>>const merkleSignatures = event.merkleRootSignatures;
-//                //TODO: try applying transaction locally and compute the merkle root
-//                //TODO: see if the merkle root matches or not
-//
-//                // Commit locally
-//                merkle_transaction_repository::commit(event->getHash(), std::move(event->tx)); //TODO: add error handling in case not saved
-//            }
-//        }
-=======
-
-    void loop() {
-        logger::info("sumeragi", "start main loop");
-
-        while (true) {  // TODO: replace with callback linking the event repository?
-            if(!repository::event::empty()) {
-
-                // Determine node order
-                determineConsensusOrder();
-
-                logger::info("sumeragi", "event queue not empty");
-                std::vector<std::unique_ptr<ConsensusEvent>> events = repository::event::findAll();
-                // Sort the events to determine priority to process
-                std::sort(events.begin(), events.end(),
-                          [](const std::unique_ptr<ConsensusEvent> &lhs,
-                             const std::unique_ptr<ConsensusEvent> &rhs) {
-                              return lhs->signatures.size() > rhs->signatures.size()
-                                     || (context->isSumeragi && lhs->order == 0)
-                                     || lhs->order < rhs->order;
-                          }
-                );
-
-                for (auto&& event : events) {
-                    if (!transaction_validator::isValid(*event->tx)) {
-                        continue;
-                    }
-
-                    // Process transaction
-                    processTransaction(std::move(event));
-                }
-            }
->>>>>>> 158c1558
         }
     }
 
