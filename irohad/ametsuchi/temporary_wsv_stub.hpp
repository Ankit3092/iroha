/**
 * Copyright Soramitsu Co., Ltd. 2017 All Rights Reserved.
 * http://soramitsu.co.jp
 *
 * Licensed under the Apache License, Version 2.0 (the "License");
 * you may not use this file except in compliance with the License.
 * You may obtain a copy of the License at
 *
 *        http://www.apache.org/licenses/LICENSE-2.0
 *
 * Unless required by applicable law or agreed to in writing, software
 * distributed under the License is distributed on an "AS IS" BASIS,
 * WITHOUT WARRANTIES OR CONDITIONS OF ANY KIND, either express or implied.
 * See the License for the specific language governing permissions and
 * limitations under the License.
 */

#ifndef IROHA_TEMPORARY_WSV_STUB_HPP
#define IROHA_TEMPORARY_WSV_STUB_HPP

#include <ametsuchi/ametsuchi_stub.hpp>
<<<<<<< HEAD
#include <ametsuchi/command_executor_stub.hpp>
#include <ametsuchi/temporary_wsv.hpp>
#include <functional>
=======
#include <ametsuchi/temporary_wsv.hpp>
#include <functional>
#include "command_executor_stub.hpp"
>>>>>>> facd5202

namespace iroha {
  namespace ametsuchi {
    class TemporaryWsvStub : public TemporaryWsv {
     public:
      TemporaryWsvStub(AmetsuchiStub &ametsuchi);
<<<<<<< HEAD
      bool apply(const dao::Transaction &transaction,
                 std::function<bool(const dao::Transaction &, CommandExecutor &,
                                    WsvQuery &)>
                     function) override;
=======
      bool apply(
          dao::Transaction transaction,
          std::function<bool(dao::Transaction &, CommandExecutor &, WsvQuery &)>
              function) override;
>>>>>>> facd5202
      dao::Account get_account(ed25519::pubkey_t pub_key) override;
      dao::Asset get_asset(std::string asset_full_name) override;
      dao::Domain get_domain(std::string domain_full_name) override;
      dao::Wallet get_wallet(std::string wallet_id) override;
      std::vector<dao::Wallet> get_account_wallets(
          ed25519::pubkey_t pub_key) override;
      std::vector<dao::Asset> get_domain_assets(
          std::string domain_full_name) override;
<<<<<<< HEAD
=======
      iroha::dao::Peer get_peer(iroha::ed25519::pubkey_t pub_key) override;
>>>>>>> facd5202

     private:
      AmetsuchiStub &ametsuchi_;
      CommandExecutorStub executor_;
    };
  }  // namespace ametsuchi
}  // namespace iroha

#endif  // IROHA_TEMPORARY_WSV_STUB_HPP<|MERGE_RESOLUTION|>--- conflicted
+++ resolved
@@ -19,32 +19,19 @@
 #define IROHA_TEMPORARY_WSV_STUB_HPP
 
 #include <ametsuchi/ametsuchi_stub.hpp>
-<<<<<<< HEAD
 #include <ametsuchi/command_executor_stub.hpp>
 #include <ametsuchi/temporary_wsv.hpp>
 #include <functional>
-=======
-#include <ametsuchi/temporary_wsv.hpp>
-#include <functional>
-#include "command_executor_stub.hpp"
->>>>>>> facd5202
 
 namespace iroha {
   namespace ametsuchi {
     class TemporaryWsvStub : public TemporaryWsv {
      public:
       TemporaryWsvStub(AmetsuchiStub &ametsuchi);
-<<<<<<< HEAD
       bool apply(const dao::Transaction &transaction,
                  std::function<bool(const dao::Transaction &, CommandExecutor &,
                                     WsvQuery &)>
                      function) override;
-=======
-      bool apply(
-          dao::Transaction transaction,
-          std::function<bool(dao::Transaction &, CommandExecutor &, WsvQuery &)>
-              function) override;
->>>>>>> facd5202
       dao::Account get_account(ed25519::pubkey_t pub_key) override;
       dao::Asset get_asset(std::string asset_full_name) override;
       dao::Domain get_domain(std::string domain_full_name) override;
@@ -53,10 +40,7 @@
           ed25519::pubkey_t pub_key) override;
       std::vector<dao::Asset> get_domain_assets(
           std::string domain_full_name) override;
-<<<<<<< HEAD
-=======
       iroha::dao::Peer get_peer(iroha::ed25519::pubkey_t pub_key) override;
->>>>>>> facd5202
 
      private:
       AmetsuchiStub &ametsuchi_;
