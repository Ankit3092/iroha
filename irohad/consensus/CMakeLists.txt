--- conflicted
+++ resolved
@@ -13,30 +13,16 @@
 # limitations under the License.
 
 add_subdirectory(connection)
-<<<<<<< HEAD
 add_library(sumeragi STATIC
     sumeragi.cpp
     )
 target_link_libraries(sumeragi
     schema
+    endpoint
     crypto
     sumeragi_connection
     thread_pool
     timer
     logger
     rxcpp
-    )
-=======
-
-add_library(sumeragi STATIC sumeragi.cpp)
-
-target_link_libraries(sumeragi
-  schema
-  endpoint
-  crypto
-  sumeragi_connection
-  thread_pool
-  timer
-  logger
-)
->>>>>>> a77c9636
+    )