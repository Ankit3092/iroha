/*
Copyright 2017 Soramitsu Co., Ltd.
Licensed under the Apache License, Version 2.0 (the "License");
you may not use this file except in compliance with the License.
You may obtain a copy of the License at
    http://www.apache.org/licenses/LICENSE-2.0
Unless required by applicable law or agreed to in writing, software
distributed under the License is distributed on an "AS IS" BASIS,
WITHOUT WARRANTIES OR CONDITIONS OF ANY KIND, either express or implied.
See the License for the specific language governing permissions and
limitations under the License.
*/

<<<<<<< HEAD
#include <thread>

#include <grpc++/grpc++.h>

#include "block.pb.h"
#include "torii/command_client.hpp"
#include "torii/torii_service_handler.hpp"
=======
#include <torii/command_client.hpp>
>>>>>>> 3370f3fa

namespace torii {

  using iroha::protocol::ToriiResponse;
  using iroha::protocol::Transaction;

  CommandSyncClient::CommandSyncClient(const std::string &ip, size_t port)
      : ip_(ip),
        port_(port),
        stub_(iroha::protocol::CommandService::NewStub(
            grpc::CreateChannel(ip + ":" + std::to_string(port),
                                grpc::InsecureChannelCredentials()))) {}

  CommandSyncClient::CommandSyncClient(const CommandSyncClient &rhs)
      : CommandSyncClient(rhs.ip_, rhs.port_) {}

<<<<<<< HEAD
  CommandSyncClient &CommandSyncClient::operator=(CommandSyncClient rhs) {
    swap(*this, rhs);
    return *this;
  }

  CommandSyncClient::CommandSyncClient(CommandSyncClient &&rhs) noexcept {
    swap(*this, rhs);
  }
=======
    google::protobuf::Empty empty;
    rpc->Finish(
        &empty, &status_, (void *)static_cast<int>(State::ResponseSent));

    void *got_tag;
    bool ok = false;

    /**
     * pulls a new rpc response. If no response, blocks this thread.
     */
    if (!completionQueue_.Next(&got_tag, &ok)) {
      throw std::runtime_error(kQueueNextError);
    }

    assert(got_tag == (void *)static_cast<int>(State::ResponseSent));
    assert(ok);

    return status_;
  }

  grpc::Status CommandSyncClient::Status(
      const iroha::protocol::TxStatusRequest &request,
      iroha::protocol::ToriiResponse &response) {
    auto rpc = stub_->AsyncStatus(&context_, request, &completionQueue_);

    rpc->Finish(
        &response, &status_, (void *)static_cast<int>(State::ResponseSent));

    void *got_tag;
    bool ok = false;

    /**
     * pulls a new rpc response. If no response, blocks this thread.
     */
    if (!completionQueue_.Next(&got_tag, &ok)) {
      throw std::runtime_error(kQueueNextError);
    }

    assert(got_tag == (void *)static_cast<int>(State::ResponseSent));
    assert(ok);
>>>>>>> 3370f3fa

  CommandSyncClient& CommandSyncClient::operator=(CommandSyncClient &&rhs) noexcept  {
    swap(*this, rhs);
    return *this;
  }

  grpc::Status CommandSyncClient::Torii(const Transaction &tx) const {
    google::protobuf::Empty a;
    grpc::ClientContext context;
    return stub_->Torii(&context, tx, &a);
  }

  grpc::Status CommandSyncClient::Status(
      const iroha::protocol::TxStatusRequest &request,
      iroha::protocol::ToriiResponse &response) const {
    grpc::ClientContext context;
    return stub_->Status(&context, request, &response);
  }



  void  CommandSyncClient::swap(CommandSyncClient& lhs, CommandSyncClient& rhs) {
    using std::swap;
    swap(lhs.ip_, rhs.ip_);
    swap(lhs.port_, rhs.port_);
    swap(lhs.stub_, rhs.stub_);
  }

}  // namespace torii<|MERGE_RESOLUTION|>--- conflicted
+++ resolved
@@ -11,17 +11,7 @@
 limitations under the License.
 */
 
-<<<<<<< HEAD
-#include <thread>
-
-#include <grpc++/grpc++.h>
-
-#include "block.pb.h"
-#include "torii/command_client.hpp"
-#include "torii/torii_service_handler.hpp"
-=======
 #include <torii/command_client.hpp>
->>>>>>> 3370f3fa
 
 namespace torii {
 
@@ -38,7 +28,6 @@
   CommandSyncClient::CommandSyncClient(const CommandSyncClient &rhs)
       : CommandSyncClient(rhs.ip_, rhs.port_) {}
 
-<<<<<<< HEAD
   CommandSyncClient &CommandSyncClient::operator=(CommandSyncClient rhs) {
     swap(*this, rhs);
     return *this;
@@ -47,48 +36,6 @@
   CommandSyncClient::CommandSyncClient(CommandSyncClient &&rhs) noexcept {
     swap(*this, rhs);
   }
-=======
-    google::protobuf::Empty empty;
-    rpc->Finish(
-        &empty, &status_, (void *)static_cast<int>(State::ResponseSent));
-
-    void *got_tag;
-    bool ok = false;
-
-    /**
-     * pulls a new rpc response. If no response, blocks this thread.
-     */
-    if (!completionQueue_.Next(&got_tag, &ok)) {
-      throw std::runtime_error(kQueueNextError);
-    }
-
-    assert(got_tag == (void *)static_cast<int>(State::ResponseSent));
-    assert(ok);
-
-    return status_;
-  }
-
-  grpc::Status CommandSyncClient::Status(
-      const iroha::protocol::TxStatusRequest &request,
-      iroha::protocol::ToriiResponse &response) {
-    auto rpc = stub_->AsyncStatus(&context_, request, &completionQueue_);
-
-    rpc->Finish(
-        &response, &status_, (void *)static_cast<int>(State::ResponseSent));
-
-    void *got_tag;
-    bool ok = false;
-
-    /**
-     * pulls a new rpc response. If no response, blocks this thread.
-     */
-    if (!completionQueue_.Next(&got_tag, &ok)) {
-      throw std::runtime_error(kQueueNextError);
-    }
-
-    assert(got_tag == (void *)static_cast<int>(State::ResponseSent));
-    assert(ok);
->>>>>>> 3370f3fa
 
   CommandSyncClient& CommandSyncClient::operator=(CommandSyncClient &&rhs) noexcept  {
     swap(*this, rhs);
@@ -108,8 +55,6 @@
     return stub_->Status(&context, request, &response);
   }
 
-
-
   void  CommandSyncClient::swap(CommandSyncClient& lhs, CommandSyncClient& rhs) {
     using std::swap;
     swap(lhs.ip_, rhs.ip_);
