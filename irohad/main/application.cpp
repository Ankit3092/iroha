--- conflicted
+++ resolved
@@ -106,8 +106,7 @@
  * Initializing iroha daemon storage
  */
 void Irohad::initStorage() {
-<<<<<<< HEAD
-  auto storageResult = StorageImpl::create(block_store_dir_, redis_host_, redis_port_, pg_conn_);;
+  auto storageResult = StorageImpl::create(block_store_dir_, pg_conn_);
   storageResult.match(
       [&](expected::Value<std::shared_ptr<ametsuchi::StorageImpl>> &_storage) {
         storage = _storage.value;
@@ -115,9 +114,6 @@
         throw std::runtime_error(error.error);
       }
   );
-=======
-  storage = StorageImpl::create(block_store_dir_, pg_conn_);
->>>>>>> 4edb767e
 
   log_->info("[Init] => storage", logger::logBool(storage));
 }
