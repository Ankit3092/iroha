--- conflicted
+++ resolved
@@ -21,10 +21,7 @@
 #include "interfaces/base/primitive.hpp"
 #include "interfaces/common_objects/account_asset.hpp"
 #include "interfaces/common_objects/types.hpp"
-<<<<<<< HEAD
-=======
 #include "model/queries/responses/account_detail_response.hpp"
->>>>>>> d92a63b6
 #include "utils/string_builder.hpp"
 #include "utils/visitor_apply_for_all.hpp"
 
@@ -37,13 +34,7 @@
     /**
      * Provide response with account asset
      */
-<<<<<<< HEAD
     class AccountDetailResponse : public PRIMITIVE(AccountDetailResponse) {
-=======
-    class AccountDetailResponse
-        : public Primitive<AccountDetailResponse,
-                           iroha::model::AccountDetailResponse> {
->>>>>>> d92a63b6
      public:
       /// Detail
       using DetailType = std::string;
@@ -51,7 +42,6 @@
        * @return Account has Asset model
        */
       virtual const DetailType &detail() const = 0;
-<<<<<<< HEAD
 
       /**
        * Stringify the data.
@@ -85,38 +75,6 @@
       }
 
 #endif
-=======
-
-      /**
-       * Stringify the data.
-       * @return string representation of data.
-       */
-      std::string toString() const override {
-        return detail::PrettyStringBuilder()
-            .init("AccountDetailResponse")
-            .append(detail())
-            .finalize();
-      }
-
-      /**
-       * Implementation of operator ==
-       * @param rhs - the right-hand side of AccountAssetResponse object
-       * @return true if they are same.
-       */
-      bool operator==(const ModelType &rhs) const override {
-        return detail() == rhs.detail();
-      }
-
-      /**
-       * Makes old model.
-       * @return An allocated old model of account asset response.
-       */
-      OldModelType *makeOldModel() const override {
-        OldModelType *oldModel = new OldModelType();
-        oldModel->detail = detail();
-        return oldModel;
-      }
->>>>>>> d92a63b6
     };
   }  // namespace interface
 }  // namespace shared_model
