/**
 * Copyright Soramitsu Co., Ltd. 2017 All Rights Reserved.
 * http://soramitsu.co.jp
 *
 * Licensed under the Apache License, Version 2.0 (the "License");
 * you may not use this file except in compliance with the License.
 * You may obtain a copy of the License at
 *
 *        http://www.apache.org/licenses/LICENSE-2.0
 *
 * Unless required by applicable law or agreed to in writing, software
 * distributed under the License is distributed on an "AS IS" BASIS,
 * WITHOUT WARRANTIES OR CONDITIONS OF ANY KIND, either express or implied.
 * See the License for the specific language governing permissions and
 * limitations under the License.
 */

#include <gtest/gtest.h>

<<<<<<< HEAD
#include "backend/protobuf/common_objects/peer.hpp"
#include "builders/protobuf/common_objects/proto_peer_builder.hpp"
#include "builders/common_objects/peer_builder.hpp"
=======
#include "builders/protobuf/common_objects/proto_peer_builder.hpp"
#include "builders/protobuf/transaction.hpp"
>>>>>>> 61969d20
#include "framework/test_subscriber.hpp"
#include "mock_ordering_service_persistent_state.hpp"
#include "module/irohad/ametsuchi/ametsuchi_mocks.hpp"
#include "module/irohad/network/network_mocks.hpp"
<<<<<<< HEAD
=======
#include "module/shared_model/builders/protobuf/test_block_builder.hpp"
#include "module/shared_model/builders/protobuf/test_transaction_builder.hpp"
>>>>>>> 61969d20
#include "ordering/impl/ordering_gate_impl.hpp"
#include "ordering/impl/ordering_gate_transport_grpc.hpp"
#include "ordering/impl/ordering_service_impl.hpp"
#include "ordering/impl/ordering_service_transport_grpc.hpp"
#include "validators/field_validator.hpp"

#include "module/shared_model/builders/protobuf/test_block_builder.hpp"

using namespace iroha;
using namespace iroha::ordering;
using namespace iroha::network;
using namespace framework::test_subscriber;
using namespace iroha::ametsuchi;
using namespace std::chrono_literals;

using ::testing::Return;

using wPeer = std::shared_ptr<shared_model::interface::Peer>;

// TODO: refactor services to allow dynamic port binding IR-741
class OrderingGateServiceTest : public ::testing::Test {
 public:
  OrderingGateServiceTest() {
<<<<<<< HEAD
    peer = std::shared_ptr<shared_model::interface::Peer>(shared_model::proto::PeerBuilder()
        .address(address)
        .pubkey(shared_model::interface::types::PubkeyType(std::string(32, '0')))
        .build().copy());
=======
    peer = clone(shared_model::proto::PeerBuilder()
                     .address(address)
                     .pubkey(shared_model::interface::types::PubkeyType(
                         std::string(32, '0')))
                     .build());
>>>>>>> 61969d20
    pcs_ = std::make_shared<MockPeerCommunicationService>();
    EXPECT_CALL(*pcs_, on_commit())
        .WillRepeatedly(Return(commit_subject_.get_observable()));
    gate_transport = std::make_shared<OrderingGateTransportGrpc>(address);
    gate = std::make_shared<OrderingGateImpl>(gate_transport);
    gate->setPcs(*pcs_);
    gate_transport->subscribe(gate);

    service_transport = std::make_shared<OrderingServiceTransportGrpc>();
    counter = 2;

    wsv = std::make_shared<MockPeerQuery>();
  }

  void SetUp() override {
    fake_persistent_state =
        std::make_shared<MockOrderingServicePersistentState>();
  }

  void start() {
    std::mutex mtx;
    std::condition_variable cv;
    thread = std::thread([&cv, this] {
      grpc::ServerBuilder builder;
      int port = 0;
      builder.AddListeningPort(
          address, grpc::InsecureServerCredentials(), &port);

      builder.RegisterService(gate_transport.get());

      builder.RegisterService(service_transport.get());

      server = builder.BuildAndStart();
      ASSERT_NE(port, 0);
      ASSERT_TRUE(server);
      cv.notify_one();
      server->Wait();
    });

    std::unique_lock<std::mutex> lock(mtx);
    cv.wait_for(lock, std::chrono::seconds(1));
  }

  void TearDown() override {
    proposals.clear();
    server->Shutdown();
    if (thread.joinable()) {
      thread.join();
    }
  }

  TestSubscriber<std::shared_ptr<shared_model::interface::Proposal>> init(
      size_t times) {
    auto wrapper = make_test_subscriber<CallExact>(gate->on_proposal(), times);
    gate->on_proposal().subscribe([this](auto) {
      counter--;
      cv.notify_one();
    });
    gate->on_proposal().subscribe([this](auto proposal) {
      proposals.push_back(proposal);

      // emulate commit event after receiving the proposal to perform next
      // round inside the peer.
      std::shared_ptr<shared_model::interface::Block> block =
          std::make_shared<shared_model::proto::Block>(
              TestBlockBuilder().build());
      commit_subject_.get_subscriber().on_next(
          rxcpp::observable<>::just(block));
    });
    wrapper.subscribe();
    return wrapper;
  }

  /**
   * Send a stub transaction to OS
   * @param i - number of transaction
   */
  void send_transaction(size_t i) {
    auto tx = std::make_shared<shared_model::proto::Transaction>(
        shared_model::proto::TransactionBuilder()
            .createdTime(iroha::time::now())
            .creatorAccountId("admin@ru")
            .addAssetQuantity("admin@tu", "coin#coin", "1.0")
            .build()
            .signAndAddSignature(
                shared_model::crypto::DefaultCryptoAlgorithmType::
                    generateKeypair())
            );
    gate->propagateTransaction(tx);
    // otherwise tx may come unordered
    std::this_thread::sleep_for(20ms);
  }

  std::string address{"0.0.0.0:50051"};
  std::shared_ptr<OrderingGateImpl> gate;
  std::shared_ptr<OrderingServiceImpl> service;

  /// Peer Communication Service and commit subject are required to emulate
  /// commits for Ordering Service
  std::shared_ptr<MockPeerCommunicationService> pcs_;
  rxcpp::subjects::subject<Commit> commit_subject_;

<<<<<<< HEAD
  std::vector<Proposal> proposals;
=======
  std::vector<std::shared_ptr<shared_model::interface::Proposal>> proposals;
>>>>>>> 61969d20
  std::atomic<size_t> counter;
  std::condition_variable cv;
  std::mutex m;
  std::thread thread;
  std::shared_ptr<grpc::Server> server;

  std::shared_ptr<shared_model::interface::Peer> peer;
  std::shared_ptr<OrderingGateTransportGrpc> gate_transport;
  std::shared_ptr<OrderingServiceTransportGrpc> service_transport;
  std::shared_ptr<MockOrderingServicePersistentState> fake_persistent_state;
  std::shared_ptr<MockPeerQuery> wsv;
};

/**
 * @given Ordering service
 * @when  Send 8 transactions
 *        AND 2 transactions to OS
 * @then  Received proposal with 8 transactions
 *        AND proposal with 2 transactions
 */
TEST_F(OrderingGateServiceTest, SplittingBunchTransactions) {
  // 8 transaction -> proposal -> 2 transaction -> proposal
<<<<<<< HEAD

  std::shared_ptr<MockPeerQuery> wsv = std::make_shared<MockPeerQuery>();

  shared_model::proto::PeerBuilder builder;

  auto key = shared_model::crypto::PublicKey(peer->pubkey().toString());
  auto tmp = builder.address(peer->address()).pubkey(key).build();

  wPeer w_peer(tmp.copy());

=======
>>>>>>> 61969d20
  EXPECT_CALL(*wsv, getLedgerPeers())
      .WillRepeatedly(Return(std::vector<wPeer>{peer}));

  const size_t max_proposal = 100;
  const size_t commit_delay = 400;

  EXPECT_CALL(*fake_persistent_state, loadProposalHeight())
      .Times(1)
      .WillOnce(Return(boost::optional<size_t>(2)));

  EXPECT_CALL(*fake_persistent_state, saveProposalHeight(3))
      .Times(1)
      .WillOnce(Return(true));
  EXPECT_CALL(*fake_persistent_state, saveProposalHeight(4))
      .Times(1)
      .WillOnce(Return(true));

  service = std::make_shared<OrderingServiceImpl>(wsv,
                                                  max_proposal,
                                                  commit_delay,
                                                  service_transport,
                                                  fake_persistent_state);
  service_transport->subscribe(service);

  start();
  std::unique_lock<std::mutex> lk(m);
  auto wrapper = init(2);

  for (size_t i = 0; i < 8; ++i) {
    send_transaction(i + 1);
  }

  cv.wait_for(lk, 10s);
  send_transaction(9);
  send_transaction(10);
  cv.wait_for(lk, 10s);

  std::this_thread::sleep_for(1s);
  ASSERT_EQ(proposals.size(), 2);
  ASSERT_EQ(proposals.at(0)->transactions().size(), 8);
  ASSERT_EQ(proposals.at(1)->transactions().size(), 2);
  ASSERT_EQ(counter, 0);
  ASSERT_TRUE(wrapper.validate());
}

/**
 * @given ordering service
 * @when a bunch of transaction has arrived
 * @then split transactions on to two proposal
 */
TEST_F(OrderingGateServiceTest, ProposalsReceivedWhenProposalSize) {
  // commits on the fulfilling proposal queue
  // 10 transaction -> proposal with 5 -> proposal with 5
<<<<<<< HEAD

  std::shared_ptr<MockPeerQuery> wsv = std::make_shared<MockPeerQuery>();

  shared_model::proto::PeerBuilder builder;

  auto key = shared_model::crypto::PublicKey(peer->pubkey().toString());
  auto tmp = builder.address(peer->address()).pubkey(key).build();

  wPeer w_peer(tmp.copy());
=======
>>>>>>> 61969d20
  EXPECT_CALL(*wsv, getLedgerPeers())
      .WillRepeatedly(Return(std::vector<wPeer>{peer}));

  const size_t max_proposal = 5;
  const size_t commit_delay = 1000;

  EXPECT_CALL(*fake_persistent_state, loadProposalHeight())
      .Times(1)
      .WillOnce(Return(boost::optional<size_t>(2)));

  EXPECT_CALL(*fake_persistent_state, saveProposalHeight(3))
      .Times(1)
      .WillOnce(Return(true));
  EXPECT_CALL(*fake_persistent_state, saveProposalHeight(4))
      .Times(1)
      .WillOnce(Return(true));

  service = std::make_shared<OrderingServiceImpl>(wsv,
                                                  max_proposal,
                                                  commit_delay,
                                                  service_transport,
                                                  fake_persistent_state);
  service_transport->subscribe(service);

  start();
  std::unique_lock<std::mutex> lk(m);
  auto wrapper = init(2);

  for (size_t i = 0; i < 10; ++i) {
    send_transaction(i + 1);
  }

  // long == something wrong
  cv.wait_for(lk, 10s, [this]() { return counter == 0; });

  ASSERT_TRUE(wrapper.validate());
  ASSERT_EQ(proposals.size(), 2);
  ASSERT_EQ(counter, 0);

  for (auto &&proposal : proposals) {
    ASSERT_EQ(proposal->transactions().size(), 5);
  }
}<|MERGE_RESOLUTION|>--- conflicted
+++ resolved
@@ -17,30 +17,18 @@
 
 #include <gtest/gtest.h>
 
-<<<<<<< HEAD
-#include "backend/protobuf/common_objects/peer.hpp"
-#include "builders/protobuf/common_objects/proto_peer_builder.hpp"
-#include "builders/common_objects/peer_builder.hpp"
-=======
 #include "builders/protobuf/common_objects/proto_peer_builder.hpp"
 #include "builders/protobuf/transaction.hpp"
->>>>>>> 61969d20
 #include "framework/test_subscriber.hpp"
 #include "mock_ordering_service_persistent_state.hpp"
 #include "module/irohad/ametsuchi/ametsuchi_mocks.hpp"
 #include "module/irohad/network/network_mocks.hpp"
-<<<<<<< HEAD
-=======
 #include "module/shared_model/builders/protobuf/test_block_builder.hpp"
 #include "module/shared_model/builders/protobuf/test_transaction_builder.hpp"
->>>>>>> 61969d20
 #include "ordering/impl/ordering_gate_impl.hpp"
 #include "ordering/impl/ordering_gate_transport_grpc.hpp"
 #include "ordering/impl/ordering_service_impl.hpp"
 #include "ordering/impl/ordering_service_transport_grpc.hpp"
-#include "validators/field_validator.hpp"
-
-#include "module/shared_model/builders/protobuf/test_block_builder.hpp"
 
 using namespace iroha;
 using namespace iroha::ordering;
@@ -57,18 +45,11 @@
 class OrderingGateServiceTest : public ::testing::Test {
  public:
   OrderingGateServiceTest() {
-<<<<<<< HEAD
-    peer = std::shared_ptr<shared_model::interface::Peer>(shared_model::proto::PeerBuilder()
-        .address(address)
-        .pubkey(shared_model::interface::types::PubkeyType(std::string(32, '0')))
-        .build().copy());
-=======
     peer = clone(shared_model::proto::PeerBuilder()
                      .address(address)
                      .pubkey(shared_model::interface::types::PubkeyType(
                          std::string(32, '0')))
                      .build());
->>>>>>> 61969d20
     pcs_ = std::make_shared<MockPeerCommunicationService>();
     EXPECT_CALL(*pcs_, on_commit())
         .WillRepeatedly(Return(commit_subject_.get_observable()));
@@ -152,11 +133,11 @@
             .createdTime(iroha::time::now())
             .creatorAccountId("admin@ru")
             .addAssetQuantity("admin@tu", "coin#coin", "1.0")
+            .quorum(1)
             .build()
             .signAndAddSignature(
                 shared_model::crypto::DefaultCryptoAlgorithmType::
-                    generateKeypair())
-            );
+                    generateKeypair()));
     gate->propagateTransaction(tx);
     // otherwise tx may come unordered
     std::this_thread::sleep_for(20ms);
@@ -171,11 +152,7 @@
   std::shared_ptr<MockPeerCommunicationService> pcs_;
   rxcpp::subjects::subject<Commit> commit_subject_;
 
-<<<<<<< HEAD
-  std::vector<Proposal> proposals;
-=======
   std::vector<std::shared_ptr<shared_model::interface::Proposal>> proposals;
->>>>>>> 61969d20
   std::atomic<size_t> counter;
   std::condition_variable cv;
   std::mutex m;
@@ -198,19 +175,6 @@
  */
 TEST_F(OrderingGateServiceTest, SplittingBunchTransactions) {
   // 8 transaction -> proposal -> 2 transaction -> proposal
-<<<<<<< HEAD
-
-  std::shared_ptr<MockPeerQuery> wsv = std::make_shared<MockPeerQuery>();
-
-  shared_model::proto::PeerBuilder builder;
-
-  auto key = shared_model::crypto::PublicKey(peer->pubkey().toString());
-  auto tmp = builder.address(peer->address()).pubkey(key).build();
-
-  wPeer w_peer(tmp.copy());
-
-=======
->>>>>>> 61969d20
   EXPECT_CALL(*wsv, getLedgerPeers())
       .WillRepeatedly(Return(std::vector<wPeer>{peer}));
 
@@ -264,18 +228,6 @@
 TEST_F(OrderingGateServiceTest, ProposalsReceivedWhenProposalSize) {
   // commits on the fulfilling proposal queue
   // 10 transaction -> proposal with 5 -> proposal with 5
-<<<<<<< HEAD
-
-  std::shared_ptr<MockPeerQuery> wsv = std::make_shared<MockPeerQuery>();
-
-  shared_model::proto::PeerBuilder builder;
-
-  auto key = shared_model::crypto::PublicKey(peer->pubkey().toString());
-  auto tmp = builder.address(peer->address()).pubkey(key).build();
-
-  wPeer w_peer(tmp.copy());
-=======
->>>>>>> 61969d20
   EXPECT_CALL(*wsv, getLedgerPeers())
       .WillRepeatedly(Return(std::vector<wPeer>{peer}));
 
