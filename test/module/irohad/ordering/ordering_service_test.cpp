/**
 * Copyright Soramitsu Co., Ltd. 2017 All Rights Reserved.
 * http://soramitsu.co.jp
 *
 * Licensed under the Apache License, Version 2.0 (the "License");
 * you may not use this file except in compliance with the License.
 * You may obtain a copy of the License at
 *
 *        http://www.apache.org/licenses/LICENSE-2.0
 *
 * Unless required by applicable law or agreed to in writing, software
 * distributed under the License is distributed on an "AS IS" BASIS,
 * WITHOUT WARRANTIES OR CONDITIONS OF ANY KIND, either express or implied.
 * See the License for the specific language governing permissions and
 * limitations under the License.
 */

#include <grpc++/grpc++.h>

#include "backend/protobuf/common_objects/peer.hpp"
#include "builders/protobuf/common_objects/proto_peer_builder.hpp"
#include "logger/logger.hpp"
#include "module/irohad/ametsuchi/ametsuchi_mocks.hpp"
#include "module/irohad/network/network_mocks.hpp"
<<<<<<< HEAD

#include "ametsuchi/ordering_service_persistent_state.hpp"
#include "backend/protobuf/common_objects/peer.hpp"
#include "mock_ordering_service_persistent_state.hpp"
#include "builders/common_objects/peer_builder.hpp"
#include "builders/protobuf/common_objects/proto_peer_builder.hpp"
#include "ordering/impl/ordering_gate_impl.hpp"
#include "ordering/impl/ordering_gate_transport_grpc.hpp"
#include "ordering/impl/ordering_service_impl.hpp"
#include "ordering/impl/ordering_service_transport_grpc.hpp"
#include "validators/field_validator.hpp"

#include "builders/protobuf/common_objects/proto_peer_builder.hpp"
=======
#include "module/irohad/ordering/mock_ordering_service_persistent_state.hpp"
>>>>>>> 61969d20
#include "module/shared_model/builders/protobuf/test_proposal_builder.hpp"
#include "module/shared_model/builders/protobuf/test_transaction_builder.hpp"
#include "ordering/impl/ordering_service_impl.hpp"
#include "ordering/impl/ordering_service_transport_grpc.hpp"
#include "builders/protobuf/transaction.hpp"

using namespace iroha;
using namespace iroha::ordering;
using namespace iroha::network;
using namespace iroha::ametsuchi;
using namespace std::chrono_literals;

using ::testing::_;
using ::testing::AtLeast;
using ::testing::DoAll;
using ::testing::Invoke;
using ::testing::InvokeWithoutArgs;
using ::testing::Return;

static logger::Logger log_ = logger::testLog("OrderingService");

class MockOrderingServiceTransport : public network::OrderingServiceTransport {
 public:
  void subscribe(std::shared_ptr<network::OrderingServiceNotification>
                     subscriber) override {
    subscriber_ = subscriber;
  }

  void publishProposal(
      std::unique_ptr<shared_model::interface::Proposal> proposal,
      const std::vector<std::string> &peers) override {
    return publishProposalProxy(proposal.get(), peers);
  }

  MOCK_METHOD2(publishProposalProxy,
               void(shared_model::interface::Proposal *proposal,
                    const std::vector<std::string> &peers));

  std::weak_ptr<network::OrderingServiceNotification> subscriber_;
};

class OrderingServiceTest : public ::testing::Test {
 public:
  OrderingServiceTest() {
<<<<<<< HEAD
    peer = std::shared_ptr<shared_model::interface::Peer>(
        shared_model::proto::PeerBuilder()
            .address(address)
            .pubkey(shared_model::interface::types::PubkeyType(
                std::string(32, '0')))
            .build()
            .copy());
=======
    peer = clone(shared_model::proto::PeerBuilder()
                     .address(address)
                     .pubkey(shared_model::interface::types::PubkeyType(
                         std::string(32, '0')))
                     .build());
>>>>>>> 61969d20
  }

  void SetUp() override {
    wsv = std::make_shared<MockPeerQuery>();
    fake_transport = std::make_shared<MockOrderingServiceTransport>();
    fake_persistent_state =
        std::make_shared<MockOrderingServicePersistentState>();
  }

  auto getTx() {
    return std::make_shared<shared_model::proto::Transaction>(
        shared_model::proto::TransactionBuilder()
        .createdTime(iroha::time::now())
        .creatorAccountId("admin@ru")
        .addAssetQuantity("admin@tu", "coin#coin", "1.0")
        .build()
        .signAndAddSignature(
            shared_model::crypto::DefaultCryptoAlgorithmType::
            generateKeypair()));
  }

  std::shared_ptr<MockOrderingServiceTransport> fake_transport;
  std::shared_ptr<MockOrderingServicePersistentState> fake_persistent_state;
  std::condition_variable cv;
  std::mutex m;
  std::string address{"0.0.0.0:50051"};
  std::shared_ptr<shared_model::interface::Peer> peer;
  std::shared_ptr<MockPeerQuery> wsv;
};

TEST_F(OrderingServiceTest, SimpleTest) {
  // Direct publishProposal call, used for basic case test and for debug
  // simplicity

  const size_t max_proposal = 5;
  const size_t commit_delay = 1000;

  EXPECT_CALL(*fake_persistent_state, loadProposalHeight())
      .Times(1)
      .WillOnce(Return(boost::optional<size_t>(2)));

  auto ordering_service = std::make_shared<OrderingServiceImpl>(
      wsv, max_proposal, commit_delay, fake_transport, fake_persistent_state);
  fake_transport->subscribe(ordering_service);

  EXPECT_CALL(*fake_transport, publishProposalProxy(_, _)).Times(1);

  fake_transport->publishProposal(
      std::make_unique<shared_model::proto::Proposal>(
          TestProposalBuilder().height(1).createdTime(iroha::time::now()).build()),
      {});
}

TEST_F(OrderingServiceTest, ValidWhenProposalSizeStrategy) {
  const size_t max_proposal = 5;
  const size_t commit_delay = 1000;

  EXPECT_CALL(*fake_persistent_state, saveProposalHeight(_))
      .Times(2)
      .WillRepeatedly(Return(true));
  EXPECT_CALL(*fake_persistent_state, loadProposalHeight())
      .Times(1)
      .WillOnce(Return(boost::optional<size_t>(2)));

  auto ordering_service = std::make_shared<OrderingServiceImpl>(
      wsv, max_proposal, commit_delay, fake_transport, fake_persistent_state);
  fake_transport->subscribe(ordering_service);

  // Init => proposal size 5 => 2 proposals after 10 transactions
  size_t call_count = 0;
  EXPECT_CALL(*fake_transport, publishProposalProxy(_, _))
      .Times(2)
      .WillRepeatedly(InvokeWithoutArgs([&] {
        ++call_count;
        cv.notify_one();
      }));

  shared_model::proto::PeerBuilder builder;

  auto key = shared_model::crypto::PublicKey(peer->pubkey().toString());
  auto tmp = builder.address(peer->address()).pubkey(key).build();

  EXPECT_CALL(*wsv, getLedgerPeers())
      .WillRepeatedly(Return(std::vector<decltype(peer)>{peer}));

  for (size_t i = 0; i < 10; ++i) {
    ordering_service->onTransaction(getTx());
  }

  std::unique_lock<std::mutex> lock(m);
  cv.wait_for(lock, 10s, [&] { return call_count == 2; });
}

TEST_F(OrderingServiceTest, ValidWhenTimerStrategy) {
  // Init => proposal timer 400 ms => 10 tx by 50 ms => 2 proposals in 1 second

  EXPECT_CALL(*fake_persistent_state, saveProposalHeight(_))
      .Times(2)
      .WillRepeatedly(Return(true));
  shared_model::proto::PeerBuilder builder;

  auto key = shared_model::crypto::PublicKey(peer->pubkey().toString());
  auto tmp = builder.address(peer->address()).pubkey(key).build();

  EXPECT_CALL(*wsv, getLedgerPeers())
      .WillRepeatedly(Return(std::vector<decltype(peer)>{peer}));

  const size_t max_proposal = 100;
  const size_t commit_delay = 400;

  EXPECT_CALL(*fake_persistent_state, loadProposalHeight())
      .Times(1)
      .WillOnce(Return(boost::optional<size_t>(2)));

  auto ordering_service = std::make_shared<OrderingServiceImpl>(
      wsv, max_proposal, commit_delay, fake_transport, fake_persistent_state);
  fake_transport->subscribe(ordering_service);

  EXPECT_CALL(*fake_transport, publishProposalProxy(_, _))
      .Times(2)
      .WillRepeatedly(InvokeWithoutArgs([&] {
        log_->info("Proposal send to grpc");
        cv.notify_one();
      }));

  for (size_t i = 0; i < 8; ++i) {
    ordering_service->onTransaction(getTx());
  }

  std::unique_lock<std::mutex> lk(m);
  cv.wait_for(lk, 10s);

  ordering_service->onTransaction(getTx());
  ordering_service->onTransaction(getTx());
  cv.wait_for(lk, 10s);
}

/**
 * @given Ordering service and the persistent state that cannot save proposals
 * @when onTransaction is called
 * @then no published proposal
 */
TEST_F(OrderingServiceTest, BrokenPersistentState) {
  const size_t max_proposal = 1;
  const size_t commit_delay = 100;
  EXPECT_CALL(*fake_persistent_state, loadProposalHeight())
      .Times(1)
      .WillOnce(Return(boost::optional<size_t>(1)));
  EXPECT_CALL(*fake_persistent_state, saveProposalHeight(2))
      .Times(1)
      .WillRepeatedly(Return(false));

  auto ordering_service = std::make_shared<OrderingServiceImpl>(
      wsv, max_proposal, commit_delay, fake_transport, fake_persistent_state);
  ordering_service->onTransaction(getTx());

  std::unique_lock<std::mutex> lk(m);
  cv.wait_for(lk, 2s);
}<|MERGE_RESOLUTION|>--- conflicted
+++ resolved
@@ -19,31 +19,15 @@
 
 #include "backend/protobuf/common_objects/peer.hpp"
 #include "builders/protobuf/common_objects/proto_peer_builder.hpp"
+#include "builders/protobuf/transaction.hpp"
 #include "logger/logger.hpp"
 #include "module/irohad/ametsuchi/ametsuchi_mocks.hpp"
 #include "module/irohad/network/network_mocks.hpp"
-<<<<<<< HEAD
-
-#include "ametsuchi/ordering_service_persistent_state.hpp"
-#include "backend/protobuf/common_objects/peer.hpp"
-#include "mock_ordering_service_persistent_state.hpp"
-#include "builders/common_objects/peer_builder.hpp"
-#include "builders/protobuf/common_objects/proto_peer_builder.hpp"
-#include "ordering/impl/ordering_gate_impl.hpp"
-#include "ordering/impl/ordering_gate_transport_grpc.hpp"
-#include "ordering/impl/ordering_service_impl.hpp"
-#include "ordering/impl/ordering_service_transport_grpc.hpp"
-#include "validators/field_validator.hpp"
-
-#include "builders/protobuf/common_objects/proto_peer_builder.hpp"
-=======
 #include "module/irohad/ordering/mock_ordering_service_persistent_state.hpp"
->>>>>>> 61969d20
 #include "module/shared_model/builders/protobuf/test_proposal_builder.hpp"
 #include "module/shared_model/builders/protobuf/test_transaction_builder.hpp"
 #include "ordering/impl/ordering_service_impl.hpp"
 #include "ordering/impl/ordering_service_transport_grpc.hpp"
-#include "builders/protobuf/transaction.hpp"
 
 using namespace iroha;
 using namespace iroha::ordering;
@@ -83,21 +67,11 @@
 class OrderingServiceTest : public ::testing::Test {
  public:
   OrderingServiceTest() {
-<<<<<<< HEAD
-    peer = std::shared_ptr<shared_model::interface::Peer>(
-        shared_model::proto::PeerBuilder()
-            .address(address)
-            .pubkey(shared_model::interface::types::PubkeyType(
-                std::string(32, '0')))
-            .build()
-            .copy());
-=======
     peer = clone(shared_model::proto::PeerBuilder()
                      .address(address)
                      .pubkey(shared_model::interface::types::PubkeyType(
                          std::string(32, '0')))
                      .build());
->>>>>>> 61969d20
   }
 
   void SetUp() override {
@@ -110,13 +84,14 @@
   auto getTx() {
     return std::make_shared<shared_model::proto::Transaction>(
         shared_model::proto::TransactionBuilder()
-        .createdTime(iroha::time::now())
-        .creatorAccountId("admin@ru")
-        .addAssetQuantity("admin@tu", "coin#coin", "1.0")
-        .build()
-        .signAndAddSignature(
-            shared_model::crypto::DefaultCryptoAlgorithmType::
-            generateKeypair()));
+            .createdTime(iroha::time::now())
+            .creatorAccountId("admin@ru")
+            .addAssetQuantity("admin@tu", "coin#coin", "1.0")
+            .quorum(1)
+            .build()
+            .signAndAddSignature(
+                shared_model::crypto::DefaultCryptoAlgorithmType::
+                    generateKeypair()));
   }
 
   std::shared_ptr<MockOrderingServiceTransport> fake_transport;
@@ -147,7 +122,10 @@
 
   fake_transport->publishProposal(
       std::make_unique<shared_model::proto::Proposal>(
-          TestProposalBuilder().height(1).createdTime(iroha::time::now()).build()),
+          TestProposalBuilder()
+              .height(1)
+              .createdTime(iroha::time::now())
+              .build()),
       {});
 }
 
