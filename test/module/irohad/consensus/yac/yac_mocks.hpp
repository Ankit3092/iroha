/**
 * Copyright Soramitsu Co., Ltd. 2018 All Rights Reserved.
 * http://soramitsu.co.jp
 *
 * Licensed under the Apache License, Version 2.0 (the "License");
 * you may not use this file except in compliance with the License.
 * You may obtain a copy of the License at
 *
 *        http://www.apache.org/licenses/LICENSE-2.0
 *
 * Unless required by applicable law or agreed to in writing, software
 * distributed under the License is distributed on an "AS IS" BASIS,
 * WITHOUT WARRANTIES OR CONDITIONS OF ANY KIND, either express or implied.
 * See the License for the specific language governing permissions and
 * limitations under the License.
 */

#ifndef IROHA_YAC_MOCKS_HPP
#define IROHA_YAC_MOCKS_HPP

#include <gmock/gmock.h>

#include "builders/protobuf/common_objects/proto_peer_builder.hpp"
#include "common/byteutils.hpp"
#include "consensus/yac/cluster_order.hpp"
#include "consensus/yac/messages.hpp"
#include "consensus/yac/storage/yac_proposal_storage.hpp"
#include "consensus/yac/supermajority_checker.hpp"
#include "consensus/yac/timer.hpp"
#include "consensus/yac/yac.hpp"
#include "consensus/yac/yac_crypto_provider.hpp"
#include "consensus/yac/yac_gate.hpp"
#include "consensus/yac/yac_hash_provider.hpp"
#include "consensus/yac/yac_peer_orderer.hpp"
#include "cryptography/crypto_provider/crypto_defaults.hpp"
#include "interfaces/iroha_internal/block.hpp"
#include "module/shared_model/builders/protobuf/test_signature_builder.hpp"

namespace iroha {
  namespace consensus {
    namespace yac {
      std::shared_ptr<shared_model::interface::Peer> mk_peer(
          const std::string &address) {
        auto key = std::string(32, '0');
        std::copy(address.begin(), address.end(), key.begin());
        auto ptr = shared_model::proto::PeerBuilder()
                       .address(address)
                       .pubkey(shared_model::interface::types::PubkeyType(key))
                       .build();

        return clone(ptr);
      }

      /**
       * Creates test signature with empty signed data, and provided pubkey
       * @param pub_key - public key to put in the signature
       * @return new signature
       */
      std::shared_ptr<shared_model::interface::Signature> createSig(
          const std::string &pub_key) {
        auto tmp =
            shared_model::crypto::DefaultCryptoAlgorithmType::generateKeypair()
                .publicKey();
        std::string key(tmp.blob().size(), 0);
        std::copy(pub_key.begin(), pub_key.end(), key.begin());

        return clone(TestSignatureBuilder()
                         .publicKey(shared_model::crypto::PublicKey(key))
                         .build());
      }

      VoteMessage create_vote(YacHash hash, std::string pub_key) {
        VoteMessage vote;
        vote.hash = hash;
        vote.signature = createSig(pub_key);
        return vote;
      }

      class MockYacCryptoProvider : public YacCryptoProvider {
       public:
        MOCK_METHOD1(verify, bool(CommitMessage));
        MOCK_METHOD1(verify, bool(RejectMessage));
        MOCK_METHOD1(verify, bool(VoteMessage));

        VoteMessage getVote(YacHash hash) override {
          VoteMessage vote;
          vote.hash = hash;
          vote.signature = createSig("");
          return vote;
        }

        MockYacCryptoProvider() = default;

        MockYacCryptoProvider(const MockYacCryptoProvider &) {}

        MockYacCryptoProvider &operator=(const MockYacCryptoProvider &) {
          return *this;
        }
      };

      class MockTimer : public Timer {
       public:
        void invokeAfterDelay(uint64_t millis,
                              std::function<void()> handler) override {
          handler();
        }

        MOCK_METHOD0(deny, void());

        MockTimer() = default;

        MockTimer(const MockTimer &rhs) {}

        MockTimer &operator=(const MockTimer &rhs) {
          return *this;
        }
      };

      class MockYacNetwork : public YacNetwork {
       public:
        void subscribe(
            std::shared_ptr<YacNetworkNotifications> handler) override {
          notification = handler;
        };

        void release() {
          notification.reset();
        }

        MOCK_METHOD2(send_commit,
                     void(const shared_model::interface::Peer &,
                          const CommitMessage &));
        MOCK_METHOD2(send_reject,
                     void(const shared_model::interface::Peer &,
                          RejectMessage));
        MOCK_METHOD2(send_vote,
                     void(const shared_model::interface::Peer &, VoteMessage));

        MockYacNetwork() = default;

        MockYacNetwork(const MockYacNetwork &rhs)
            : notification(rhs.notification) {}

        MockYacNetwork &operator=(const MockYacNetwork &rhs) {
          notification = rhs.notification;
          return *this;
        }

        MockYacNetwork(MockYacNetwork &&rhs) {
          std::swap(notification, rhs.notification);
        }

        MockYacNetwork &operator=(MockYacNetwork &&rhs) {
          std::swap(notification, rhs.notification);
          return *this;
        }

        std::shared_ptr<YacNetworkNotifications> notification;
      };

      class MockHashGate : public HashGate {
       public:
        MOCK_METHOD2(vote, void(YacHash, ClusterOrdering));

        MOCK_METHOD0(on_commit, rxcpp::observable<CommitMessage>());

        MockHashGate() = default;

        MockHashGate(const MockHashGate &rhs) {}

        MockHashGate(MockHashGate &&rhs) {}

        MockHashGate &operator=(const MockHashGate &rhs) {
          return *this;
        };
      };

      class MockYacPeerOrderer : public YacPeerOrderer {
       public:
        MOCK_METHOD0(getInitialOrdering, boost::optional<ClusterOrdering>());

        MOCK_METHOD1(getOrdering,
                     boost::optional<ClusterOrdering>(const YacHash &));

        MockYacPeerOrderer() = default;

        MockYacPeerOrderer(const MockYacPeerOrderer &rhs){};

        MockYacPeerOrderer(MockYacPeerOrderer &&rhs){};

        MockYacPeerOrderer &operator=(const MockYacPeerOrderer &rhs) {
          return *this;
        };
      };

      class MockYacHashProvider : public YacHashProvider {
       public:
        MOCK_CONST_METHOD1(makeHash,
                           YacHash(const shared_model::interface::Block &));

        MOCK_CONST_METHOD1(
            toModelHash,
            shared_model::interface::types::HashType(const YacHash &));

        MockYacHashProvider() = default;

        MockYacHashProvider(const MockYacHashProvider &rhs){};

        MockYacHashProvider(MockYacHashProvider &&rhs){};

        MockYacHashProvider &operator=(const MockYacHashProvider &rhs) {
          return *this;
        };
      };

      class MockYacNetworkNotifications : public YacNetworkNotifications {
       public:
        MOCK_METHOD1(on_commit, void(CommitMessage));
        MOCK_METHOD1(on_reject, void(RejectMessage));
        MOCK_METHOD1(on_vote, void(VoteMessage));
      };

      class MockSupermajorityChecker : public SupermajorityChecker {
       public:
        MOCK_CONST_METHOD2(
            hasSupermajority,
<<<<<<< HEAD
            bool(const std::vector<model::Signature> &signatures,
=======
            bool(const shared_model::interface::SignatureSetType &signatures,
>>>>>>> 61969d20
                 const std::vector<
                     std::shared_ptr<shared_model::interface::Peer>> &peers));
        MOCK_CONST_METHOD2(checkSize, bool(uint64_t current, uint64_t all));
        MOCK_CONST_METHOD2(
            peersSubset,
<<<<<<< HEAD
            bool(const std::vector<model::Signature> &signatures,
=======
            bool(const shared_model::interface::SignatureSetType &signatures,
>>>>>>> 61969d20
                 const std::vector<
                     std::shared_ptr<shared_model::interface::Peer>> &peers));
        MOCK_CONST_METHOD3(
            hasReject, bool(uint64_t frequent, uint64_t voted, uint64_t all));
      };

      class YacTest : public ::testing::Test {
       public:
        // ------|Network|------
        std::shared_ptr<MockYacNetwork> network;
        std::shared_ptr<MockYacCryptoProvider> crypto;
        std::shared_ptr<MockTimer> timer;
        uint64_t delay = 100500;
        std::shared_ptr<Yac> yac;

        // ------|Round|------
        std::vector<std::shared_ptr<shared_model::interface::Peer>>
            default_peers = [] {
              std::vector<std::shared_ptr<shared_model::interface::Peer>>
                  result;
              for (size_t i = 1; i <= 7; ++i) {
                result.push_back(mk_peer(std::to_string(i)));
              }
              return result;
            }();

        void SetUp() override {
          network = std::make_shared<MockYacNetwork>();
          crypto = std::make_shared<MockYacCryptoProvider>();
          timer = std::make_shared<MockTimer>();
          auto ordering = ClusterOrdering::create(default_peers);
          ASSERT_TRUE(ordering);
          yac = Yac::create(YacVoteStorage(),
                            network,
                            crypto,
                            timer,
                            ordering.value(),
                            delay);
          network->subscribe(yac);
        };

        void TearDown() override {
          network->release();
        };
      };
    }  // namespace yac
  }    // namespace consensus
}  // namespace iroha

#endif  // IROHA_YAC_MOCKS_HPP<|MERGE_RESOLUTION|>--- conflicted
+++ resolved
@@ -224,21 +224,13 @@
        public:
         MOCK_CONST_METHOD2(
             hasSupermajority,
-<<<<<<< HEAD
-            bool(const std::vector<model::Signature> &signatures,
-=======
             bool(const shared_model::interface::SignatureSetType &signatures,
->>>>>>> 61969d20
                  const std::vector<
                      std::shared_ptr<shared_model::interface::Peer>> &peers));
         MOCK_CONST_METHOD2(checkSize, bool(uint64_t current, uint64_t all));
         MOCK_CONST_METHOD2(
             peersSubset,
-<<<<<<< HEAD
-            bool(const std::vector<model::Signature> &signatures,
-=======
             bool(const shared_model::interface::SignatureSetType &signatures,
->>>>>>> 61969d20
                  const std::vector<
                      std::shared_ptr<shared_model::interface::Peer>> &peers));
         MOCK_CONST_METHOD3(
