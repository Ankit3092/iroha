/*
Copyright Soramitsu Co., Ltd. 2016 All Rights Reserved.

Licensed under the Apache License, Version 2.0 (the "License");
you may not use this file except in compliance with the License.
You may obtain a copy of the License at

     http://www.apache.org/licenses/LICENSE-2.0

Unless required by applicable law or agreed to in writing, software
distributed under the License is distributed on an "AS IS" BASIS,
WITHOUT WARRANTIES OR CONDITIONS OF ANY KIND, either express or implied.
See the License for the specific language governing permissions and
limitations under the License.
*/

<<<<<<< HEAD
#include <csignal>
=======
#include <signal.h>
#include <unistd.h>
>>>>>>> 2d796760
#include <atomic>
#include <thread>

#include <consensus/connection/connection.hpp>
#include <consensus/sumeragi.hpp>
#include <infra/config/peer_service_with_json.hpp>
#include <server/http_server.hpp>
<<<<<<< HEAD
=======
#include <service/izanami.hpp>
>>>>>>> 2d796760

std::atomic_bool running(true);

void server() { http::server(); }

<<<<<<< HEAD
void signalHandler(int param) {;
  logger::info("main") << "will halt (" << param << ")";
  exit(0);
}

int main() {
  if(std::signal(SIGINT, signalHandler) == SIG_ERR){
    logger::error("main") << "'SIGINT' Signal setting error!";
  }

  if (getenv("IROHA_HOME") == nullptr) {
=======
void sigHandler(int param) {
  running = false;
  repository::world_state_repository::finish();
  logger::info("main") << "will halt";
}

int main() {
  signal(SIGINT, sigHandler);
  signal(SIGHUP, sigHandler);
  signal(SIGTERM, sigHandler);

  auto iroha_home = config::get_iroha_home();
  if (iroha_home == nullptr) {
>>>>>>> 2d796760
    logger::error("main") << "You must set IROHA_HOME!";
    return 1;
  }

<<<<<<< HEAD
=======
  logger::info("main") << "process is :" << getpid();
>>>>>>> 2d796760
  logger::setLogLevel(logger::LogLevel::Debug);

  connection::initialize_peer();
  sumeragi::initializeSumeragi();
<<<<<<< HEAD
  // peer::izanami::startIzanami();

  std::thread http_thread(server);
  std::thread check_server([&](){
      std::string cmd;
      while (running){
          std::cin >> cmd;
          if(cmd == "quit"){
              logger::info("main") << "will halt ";
              connection::finish();
              http_thread.detach();
              return;
          }
      }
      logger::info("main") << "OWARI";
  });
  connection::run();
  logger::info("main") << "check_server.detach()";
  running = false;
  check_server.join();
  logger::info("main") << "Finish";
=======
  peer::izanami::startIzanami();

  std::thread http_thread(server);

  connection::run();

  while (running)
    ;

  // sumeragi_thread.detach();
  http_thread.detach();

>>>>>>> 2d796760
  return 0;
}<|MERGE_RESOLUTION|>--- conflicted
+++ resolved
@@ -14,29 +14,17 @@
 limitations under the License.
 */
 
-<<<<<<< HEAD
 #include <csignal>
-=======
-#include <signal.h>
-#include <unistd.h>
->>>>>>> 2d796760
 #include <atomic>
 #include <thread>
 
 #include <consensus/connection/connection.hpp>
 #include <consensus/sumeragi.hpp>
 #include <infra/config/peer_service_with_json.hpp>
-#include <server/http_server.hpp>
-<<<<<<< HEAD
-=======
-#include <service/izanami.hpp>
->>>>>>> 2d796760
 
 std::atomic_bool running(true);
 
-void server() { http::server(); }
 
-<<<<<<< HEAD
 void signalHandler(int param) {;
   logger::info("main") << "will halt (" << param << ")";
   exit(0);
@@ -48,37 +36,16 @@
   }
 
   if (getenv("IROHA_HOME") == nullptr) {
-=======
-void sigHandler(int param) {
-  running = false;
-  repository::world_state_repository::finish();
-  logger::info("main") << "will halt";
-}
-
-int main() {
-  signal(SIGINT, sigHandler);
-  signal(SIGHUP, sigHandler);
-  signal(SIGTERM, sigHandler);
-
-  auto iroha_home = config::get_iroha_home();
-  if (iroha_home == nullptr) {
->>>>>>> 2d796760
     logger::error("main") << "You must set IROHA_HOME!";
     return 1;
   }
 
-<<<<<<< HEAD
-=======
-  logger::info("main") << "process is :" << getpid();
->>>>>>> 2d796760
   logger::setLogLevel(logger::LogLevel::Debug);
 
   connection::initialize_peer();
   sumeragi::initializeSumeragi();
-<<<<<<< HEAD
   // peer::izanami::startIzanami();
 
-  std::thread http_thread(server);
   std::thread check_server([&](){
       std::string cmd;
       while (running){
@@ -86,7 +53,6 @@
           if(cmd == "quit"){
               logger::info("main") << "will halt ";
               connection::finish();
-              http_thread.detach();
               return;
           }
       }
@@ -97,19 +63,5 @@
   running = false;
   check_server.join();
   logger::info("main") << "Finish";
-=======
-  peer::izanami::startIzanami();
-
-  std::thread http_thread(server);
-
-  connection::run();
-
-  while (running)
-    ;
-
-  // sumeragi_thread.detach();
-  http_thread.detach();
-
->>>>>>> 2d796760
   return 0;
 }