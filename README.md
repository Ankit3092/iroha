
# いろは(iroha)

 いろは(iroha) is ...

<<<<<<< HEAD

準備：

add-apt-repository ppa:webupd8team/java
apt-get update
apt-get install oracle-java8-installer
apt-get install g++
apt-get install make
apt-get install cmake
apt-get install build-essential
apt-get install zlib1g-dev libssl-dev

git submodule init
git submodule update

AERON:
./gradlew
./gradlew
./cppbuild/cppbuild

mkdir -p cppbuild/Debug
cd cppbuild/Debug
cmake ../..
cmake --build . --clean-first
ctest

yaml-cpp:
=======
# Required

# Usage
```
>>>>>>> 1b7c7ca3
mkdir build
cd build
cmake ..
make
<<<<<<< HEAD
sudo make install
=======
ctest
```
>>>>>>> 1b7c7ca3
<|MERGE_RESOLUTION|>--- conflicted
+++ resolved
@@ -2,8 +2,6 @@
 # いろは(iroha)
 
  いろは(iroha) is ...
-
-<<<<<<< HEAD
 
 準備：
 
@@ -31,19 +29,19 @@
 ctest
 
 yaml-cpp:
-=======
+mkdir build
+cd build
+cmake ..
+make
+sudo make install
+
 # Required
 
 # Usage
 ```
->>>>>>> 1b7c7ca3
 mkdir build
 cd build
 cmake ..
 make
-<<<<<<< HEAD
-sudo make install
-=======
 ctest
-```
->>>>>>> 1b7c7ca3
+```